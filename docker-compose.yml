version: '3.4'
services:
  confluence:
    image: axlroden/confluence
    container_name: confluence-srv
    environment:
<<<<<<< HEAD
      - TZ='Europe/Copenhagen'
      #- JVM_MINIMUM_MEMORY=1g
      #- JVM_MAXIMUM_MEMORY=12g
      #- JVM_CODE_CACHE_ARGS='-XX:InitialCodeCacheSize=1g -XX:ReservedCodeCacheSize=8g'
=======
      - TZ=Asia/Shanghai
#      - JVM_MINIMUM_MEMORY=1g
#      - JVM_MAXIMUM_MEMORY=12g
#      - JVM_CODE_CACHE_ARGS='-XX:InitialCodeCacheSize=1g -XX:ReservedCodeCacheSize=8g'
>>>>>>> 23a65967
    depends_on:
      - mysql
    ports:
      - "8090:8090"
    volumes:
      - ./confluence:/var/confluence
    restart: always
    networks:
      - network-bridge

  mysql:
    image: mysql:8
    container_name: mysql-confluence
    environment:
<<<<<<< HEAD
      - TZ='Europe/Copenhagen'
=======
      - TZ=Asia/Shanghai
>>>>>>> 23a65967
      - MYSQL_DATABASE=confluence
      - MYSQL_ROOT_PASSWORD=123456
      - MYSQL_USER=confluence
      - MYSQL_PASSWORD=123123
<<<<<<< HEAD
    cap_add:
      - SYS_NICE  # CAP_SYS_NICE
    command: ['mysqld', '--character-set-server=utf8', '--collation-server=utf8_bin', '--transaction-isolation=READ-COMMITTED', '--innodb_log_file_size=256M', '--max_allowed_packet=256M', '--log_bin_trust_function_creators=1']

=======
    command: ['mysqld', '--character-set-server=utf8', '--collation-server=utf8_bin', '--transaction-isolation=READ-COMMITTED', '--innodb_log_file_size=256M', '--max_allowed_packet=256M']
>>>>>>> 23a65967
    volumes:
      - ./mysql:/var/lib/mysql
    restart: always
    networks:
      - network-bridge

networks:
  network-bridge:
    driver: bridge<|MERGE_RESOLUTION|>--- conflicted
+++ resolved
@@ -4,17 +4,10 @@
     image: axlroden/confluence
     container_name: confluence-srv
     environment:
-<<<<<<< HEAD
       - TZ='Europe/Copenhagen'
       #- JVM_MINIMUM_MEMORY=1g
       #- JVM_MAXIMUM_MEMORY=12g
       #- JVM_CODE_CACHE_ARGS='-XX:InitialCodeCacheSize=1g -XX:ReservedCodeCacheSize=8g'
-=======
-      - TZ=Asia/Shanghai
-#      - JVM_MINIMUM_MEMORY=1g
-#      - JVM_MAXIMUM_MEMORY=12g
-#      - JVM_CODE_CACHE_ARGS='-XX:InitialCodeCacheSize=1g -XX:ReservedCodeCacheSize=8g'
->>>>>>> 23a65967
     depends_on:
       - mysql
     ports:
@@ -29,23 +22,14 @@
     image: mysql:8
     container_name: mysql-confluence
     environment:
-<<<<<<< HEAD
       - TZ='Europe/Copenhagen'
-=======
-      - TZ=Asia/Shanghai
->>>>>>> 23a65967
       - MYSQL_DATABASE=confluence
       - MYSQL_ROOT_PASSWORD=123456
       - MYSQL_USER=confluence
       - MYSQL_PASSWORD=123123
-<<<<<<< HEAD
     cap_add:
       - SYS_NICE  # CAP_SYS_NICE
     command: ['mysqld', '--character-set-server=utf8', '--collation-server=utf8_bin', '--transaction-isolation=READ-COMMITTED', '--innodb_log_file_size=256M', '--max_allowed_packet=256M', '--log_bin_trust_function_creators=1']
-
-=======
-    command: ['mysqld', '--character-set-server=utf8', '--collation-server=utf8_bin', '--transaction-isolation=READ-COMMITTED', '--innodb_log_file_size=256M', '--max_allowed_packet=256M']
->>>>>>> 23a65967
     volumes:
       - ./mysql:/var/lib/mysql
     restart: always
